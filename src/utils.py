--- conflicted
+++ resolved
@@ -1539,7 +1539,6 @@
     return comp, comp_tilde, comp_hat
 
 
-<<<<<<< HEAD
 def load_cesm_indices():
     """Load cesm indices"""
 
@@ -1558,7 +1557,8 @@
     cvdp["time"] = Th.time
 
     return xr.merge([Th, cvdp])
-=======
+
+
 def regress_core(Y, X, dim="time"):
     """compute regression for Y onto X"""
 
@@ -1600,5 +1600,4 @@
         fn=fn_x,
     )
 
-    return cov / var_X
->>>>>>> 452d5acb
+    return cov / var_X